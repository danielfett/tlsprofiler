from typing import Tuple
from cryptography.hazmat.primitives.asymmetric import rsa, ec, ed25519, ed448, dsa
<<<<<<< HEAD
import requests
import logging

from nassl.key_exchange_info import DhKeyExchangeInfo
=======
from cryptography.x509.base import Certificate
import requests
import logging

>>>>>>> d316b0d7
from sslyze.server_connectivity_tester import ServerConnectivityTester, ServerConnectivityError
from sslyze.plugins.openssl_cipher_suites_plugin import *
from sslyze.plugins.certificate_info_plugin import CertificateInfoScanCommand, CertificateInfoScanResult
from sslyze.plugins.http_headers_plugin import HttpHeadersScanCommand, HttpHeadersScanResult
from sslyze.synchronous_scanner import SynchronousScanner
from sslyze.plugins.robot_plugin import RobotScanResultEnum, RobotScanCommand
from sslyze.plugins.heartbleed_plugin import HeartbleedScanCommand
from sslyze.plugins.openssl_ccs_injection_plugin import OpenSslCcsInjectionScanCommand

log = logging.getLogger('tlsprofiler')


class TLSProfilerResult:
    def __init__(self, validation_errors, profile_errors, vulnerability_errors):
        self.validation_errors = validation_errors
        self.profile_errors = profile_errors
        self.vulnerability_errors = vulnerability_errors

        self.validated = len(self.validation_errors) == 0
        self.profile_matched = len(self.profile_errors) == 0
        self.vulnerable = len(self.vulnerability_errors) > 0

        self.all_ok = self.validated and self.profile_matched and not self.vulnerable

    def __str__(self):
        return f"Validation Errors: {self.validation_errors}\n\nProfile Errors: {self.profile_errors}\n\n" \
               f"Vulnerability Errors: {self.vulnerability_errors}\n\nValidated: {self.validated}\n\n" \
               f"Profile Matched: {self.profile_matched}\n\nVulnerable: {self.vulnerable}\n\nAll ok: {self.all_ok}"


class TLSProfiler:
    PROFILES_URL = 'https://ssl-config.mozilla.org/guidelines/5.3.json'
    PROFILES = None
    
    SCAN_COMMANDS = {
        "SSLv2": Sslv20ScanCommand,
        "SSLv3": Sslv30ScanCommand,
        "TLSv1": Tlsv10ScanCommand,
        "TLSv1.1": Tlsv11ScanCommand,
        "TLSv1.2": Tlsv12ScanCommand,
        "TLSv1.3": Tlsv13ScanCommand,
    }

    def __init__(self, domain: str, target_profile_name: str, ca_file: Optional[str] = None) -> None:
        """
        :param domain:
        :param target_profile_name: One of [old|intermediate|modern]
        :param ca_file: Path to trusted custom root certificates in PEM format.
        """
        self.ca_file = ca_file

        if TLSProfiler.PROFILES is None:
            TLSProfiler.PROFILES = requests.get(self.PROFILES_URL).json()
            log.info(f"Loaded version {TLSProfiler.PROFILES['version']} of the Mozilla TLS configuration recommendations.")

        self.target_profile = TLSProfiler.PROFILES['configurations'][target_profile_name]
            
        self.scanner = SynchronousScanner()
        try:
            server_tester = ServerConnectivityTester(
                hostname=domain,
            )
            log.info(f'Testing connectivity with {server_tester.hostname}:{server_tester.port}...')
            self.server_info = server_tester.perform()
            self.server_error = None
        except ServerConnectivityError as e:
            # Could not establish an SSL connection to the server
            log.warning(f'Could not connect to {e.server_info.hostname}: {e.error_message}')
            self.server_error = e.error_message
            self.server_info = None

    def run(self) -> TLSProfilerResult:
        if self.server_info is None:
            return

<<<<<<< HEAD
        pub_key_type, certificate_validation_errors = self.check_certificate()
        hsts_errors = self.check_hsts_age()
=======
        validation_error, cert_profile_error, pub_key_type = self.check_certificate()
>>>>>>> d316b0d7
        self.scan_supported_ciphers_and_protocols()
        profile_errors = self.check_server_matches_profile(pub_key_type)
        vulnerability_errors = self.check_vulnerabilities()

        return TLSProfilerResult(
<<<<<<< HEAD
            certificate_validation_errors,
            profile_errors + hsts_errors,
=======
            validation_error,
            profile_errors + cert_profile_error,
>>>>>>> d316b0d7
            vulnerability_errors,
        )

    def scan(self, command: PluginScanCommand):
        return self.scanner.run_scan_command(self.server_info, command)

    def scan_supported_ciphers_and_protocols(self):
        supported_ciphers = dict()
        supported_protocols = []
        supported_key_exchange = []
        supported_curves = []
        server_preferred_order = dict()
        for name, command in self.SCAN_COMMANDS.items():
            log.debug(f"Testing protocol {name}")
            result = self.scan(command())  # type: CipherSuiteScanResult
            ciphers = [cipher.openssl_name for cipher in result.accepted_cipher_list]
            supported_ciphers[name] = ciphers
            key_exchange = [(cipher.dh_info, cipher.openssl_name) for cipher in result.accepted_cipher_list
                            if cipher.dh_info]
            supported_key_exchange.extend(key_exchange)
            supported_curves.extend(result.supported_curves)
            server_preferred_order[name] = result.server_cipher_preference
            if len(ciphers):
                supported_protocols.append(name)

        self.supported_ciphers = supported_ciphers
        self.supported_protocols = set(supported_protocols)
        self.supported_key_exchange = supported_key_exchange  # type: List[(KeyExchangeInfo, str)]
        self.supported_curves = set(supported_curves)
        self.server_preferred_order = server_preferred_order

    def _check_cipher_order_recursive(self, allowed_ciphers: iter, supported_ciphers: iter) -> bool:
        a_item = next(allowed_ciphers, None)
        if not a_item:
            return False
        s_item = next(supported_ciphers, None)
        if not s_item:
            return True
        while a_item != s_item:
            a_item = next(allowed_ciphers, None)
            if not a_item:
                return False
        return self._check_cipher_order_recursive(allowed_ciphers, supported_ciphers)

    def _check_cipher_order(self, allowed_ciphers: List[str], supported_ciphers: List[str]) -> bool:
        if not allowed_ciphers and not allowed_ciphers:
            return True

        a_iter = iter(allowed_ciphers)
        s_iter = iter(supported_ciphers)
        return self._check_cipher_order_recursive(a_iter, s_iter)

    def _check_pub_key_supports_cipher(self, cipher: str, pub_key_type: str) -> bool:
        """
        Checks if cipher suite works with the servers certificate (for TLS 1.2 and older).
        Source: https://wiki.mozilla.org/Security/Server_Side_TLS, https://tools.ietf.org/html/rfc5246#appendix-A.5
        :param cipher: OpenSSL cipher name
        :param pub_key_type:
        :return:
        """
        if "anon" in cipher:
            return True
        elif pub_key_type in cipher:
            return True
        elif pub_key_type == "RSA" and "ECDSA" not in cipher and "DSS" not in cipher:
            return True

        return False

    def check_protocols(self) -> List[str]:
        errors = []

        # match supported TLS versions
        allowed_protocols = set(self.target_profile['tls_versions'])
        illegal_protocols = self.supported_protocols - allowed_protocols
        missing_protocols = allowed_protocols - self.supported_protocols

        for protocol in illegal_protocols:
            errors.append(f'must not support {protocol}')

        for protocol in missing_protocols:
            errors.append(f'must support {protocol}')

        return errors

<<<<<<< HEAD
    def check_cipher_suites_and_order(self, pub_key_type: str) -> List[str]:
        errors = []

        # match supported cipher suite order for each supported protocol
        all_supported_ciphers = []
        for protocol, supported_ciphers in self.supported_ciphers.items():
            all_supported_ciphers.extend(supported_ciphers)

            if protocol != "TLSv1.3" and protocol in self.supported_protocols:
                allowed_ciphers = self.target_profile['ciphers']['openssl']

                # check if the server chooses the cipher suite
                if self.target_profile['server_preferred_order'] and not self.server_preferred_order[protocol]:
                    errors.append(f"server must choose the cipher suite, not the client (Protocol {protocol})")

                # check if the client chooses the cipher suite
                if not self.target_profile['server_preferred_order'] and self.server_preferred_order[protocol]:
                    errors.append(f"client must choose the cipher suite, not the server (Protocol {protocol})")
=======
        # match supported cipher suites
        allowed_ciphers = set(self.target_profile['ciphersuites'] + self.target_profile['ciphers']['openssl'])
        illegal_ciphers = self.supported_ciphers - allowed_ciphers
>>>>>>> d316b0d7

                # check whether the servers preferred cipher suite preference is correct
                if self.target_profile["server_preferred_order"] and self.server_preferred_order[protocol] and \
                        not self._check_cipher_order(allowed_ciphers, supported_ciphers):
                    errors.append(f"server has the wrong cipher suites order (Protocol {protocol})")

        # find cipher suites that should not be supported
        allowed_ciphers = self.target_profile['ciphersuites'] + self.target_profile['ciphers']['openssl']
        illegal_ciphers = set(all_supported_ciphers) - set(allowed_ciphers)
        for cipher in illegal_ciphers:
            errors.append(f'must not support {cipher}')

        # find missing cipher suites
        missing_ciphers = set(allowed_ciphers) - set(all_supported_ciphers)
        for cipher in missing_ciphers:
            if self._check_pub_key_supports_cipher(cipher, pub_key_type):
                errors.append(f'must support {cipher}')

        return errors

    def check_hsts_age(self) -> List[str]:
        result = self.scan(HttpHeadersScanCommand())  # type: HttpHeadersScanResult

        errors = []

        if result.strict_transport_security_header:
            if result.strict_transport_security_header.max_age < self.target_profile['hsts_min_age']:
                errors.append(f"wrong HSTS age {result.strict_transport_security_header.max_age}")
        else:
            errors.append(f"HSTS header not set")

        return errors

    def check_ecdh_and_dh(self) -> List[str]:
        errors = []

<<<<<<< HEAD
        # match DHE and ECDHE parameters
        for (key_info, cipher) in self.supported_key_exchange:
            if isinstance(key_info, DhKeyExchangeInfo) and not self.target_profile['dh_param_size']:
                errors.append(f"must not support finite field DH key exchange")
                break
            elif isinstance(key_info, DhKeyExchangeInfo) and key_info.key_size != self.target_profile['dh_param_size']:
                errors.append(f"wrong DHE parameter size {key_info.key_size} for cipher {cipher}"
                              f", should be {self.target_profile['dh_param_size']}")

        # match ECDH curves used for key exchange
        allowed_curves = self.target_profile["tls_curves"]
        for curve in self.supported_curves:
            if curve not in allowed_curves:
                errors.append(f"must not support ECDH curve {curve} for key exchange")

        return errors

    def check_server_matches_profile(self, pub_key_type: str):
        errors = []

        errors.extend(self.check_protocols())

        errors.extend(self.check_cipher_suites_and_order(pub_key_type))

        errors.extend(self.check_ecdh_and_dh())

=======
>>>>>>> d316b0d7
        return errors

    def _cert_type_string(self, pub_key) -> str:
        if isinstance(pub_key, rsa.RSAPublicKey):
            return "RSA"
        elif isinstance(pub_key, ec.EllipticCurvePublicKey):
            return "ECDSA"
        elif isinstance(pub_key, ed25519.Ed25519PublicKey):
            return "ED25519"
        elif isinstance(pub_key, ed448.Ed448PublicKey):
            return "ED448"
        elif isinstance(pub_key, dsa.DSAPublicKey):
            return "DSA"

        return ""

<<<<<<< HEAD
    def check_certificate(self):
        result = self.scan(CertificateInfoScanCommand())

        cert = result.verified_certificate_chain[0]
        pub_key = cert.public_key()
        pub_key_type = self._cert_type_string(pub_key)
=======
    def check_certificate_properties(self, certificate: Certificate, ocsp_stapling: bool) -> Tuple[List[str], str]:
        errors = []

        # check certificate lifespan
        lifespan = certificate.not_valid_after - certificate.not_valid_before
        if self.target_profile["maximum_certificate_lifespan"] < lifespan.days:
            errors.append(f"certificate lifespan to long")

        # check certificate public key type
        pub_key_type = self._cert_type_string(certificate.public_key())
        if pub_key_type.lower() not in self.target_profile['certificate_types']:
            errors.append(f"wrong certificate type ({pub_key_type})")

        # check key property
        pub_key = certificate.public_key()
        if isinstance(pub_key, rsa.RSAPublicKey) \
                and self.target_profile['rsa_key_size'] \
                and pub_key.key_size != self.target_profile['rsa_key_size']:
            errors.append(f"RSA certificate has wrong key size")
        elif isinstance(pub_key, ec.EllipticCurvePublicKey) \
                and self.target_profile['certificate_curves'] \
                and pub_key.curve.name not in self.target_profile['certificate_curves']:
            errors.append(f"ECDSA certificate uses wrong curve")

        # check certificate signature
        if certificate.signature_algorithm_oid._name not in self.target_profile['certificate_signatures']:
            errors.append(f"certificate has a wrong signature")

        # check if ocsp stabling is supported
        if not ocsp_stapling:
            errors.append(f"OCSP stapling must be supported")

        return errors, pub_key_type

    def check_certificate(self) -> Tuple[List[str], List[str], str]:
        result = self.scan(CertificateInfoScanCommand)  # type: CertificateInfoScanResult
>>>>>>> d316b0d7

        validation_errors = []

        certificate = result.received_certificate_chain[0]
        profile_errors, pub_key_type = self.check_certificate_properties(certificate, result.ocsp_response_is_trusted)

        for r in result.path_validation_result_list:
            if not r.was_validation_successful:
                validation_errors.append(
                    f"validation not successful: {r.verify_string} (trust store {r.trust_store.name})")

        if result.path_validation_error_list:
            validation_errors = (fail.error_message for fail in result.path_validation_error_list)
            validation_errors.append(f'Validation failed: {", ".join(validation_errors)}')

        if not result.leaf_certificate_subject_matches_hostname:
            validation_errors.append(f'Leaf certificate subject does not match hostname!')

        if not result.received_chain_has_valid_order:
            validation_errors.append(f'Certificate chain has wrong order.')

        if result.verified_chain_has_sha1_signature:
            validation_errors.append(f'SHA1 signature found in chain.')

        if result.verified_chain_has_legacy_symantec_anchor:
            validation_errors.append(f'Symantec legacy certificate found in chain.')

        if result.leaf_certificate_signed_certificate_timestamps_count < 2:
<<<<<<< HEAD
            errors.append(f'Not enought SCTs in certificate, only found {result.leaf_certificate_signed_certificate_timestamps_count}.')
=======
            validation_errors.append(
                f'Not enought SCTs in certificate, only found {result.leaf_certificate_signed_certificate_timestamps_count}.')
>>>>>>> d316b0d7

        if len(validation_errors) == 0:
            log.debug(f"Certificate is ok")
        else:
            log.debug(f"Error validating certificate")
            for error in validation_errors:
                log.debug(f"  → {error}")

<<<<<<< HEAD
        return pub_key_type, errors
=======
        return validation_errors, profile_errors, pub_key_type
>>>>>>> d316b0d7

    def check_vulnerabilities(self):
        errors = []

        result = self.scan(HeartbleedScanCommand())  # type: HeartbleedScanResult

        if result.is_vulnerable_to_heartbleed:
            errors.append(f'Server is vulnerable to Heartbleed attack')

        result = self.scan(OpenSslCcsInjectionScanCommand())  # type: OpenSslCcsInjectionScanResult

        if result.is_vulnerable_to_ccs_injection:
            errors.append(f'Server is vulnerable to OpenSSL CCS Injection (CVE-2014-0224)')

        result = self.scan(RobotScanCommand())  # type: RobotScanResult

        if result.robot_result_enum in [
            RobotScanResultEnum.VULNERABLE_WEAK_ORACLE,
            RobotScanResultEnum.VULNERABLE_STRONG_ORACLE,
        ]:
            errors.append(f"Server is vulnerable to ROBOT attack.")

        return errors


if __name__ == "__main__":
<<<<<<< HEAD
    ca_file = "../../tlsprofiler_test/tests/certificates/rsa_ca_cert.pem"
    profiler = TLSProfiler('old.dev.intranet', 'old', ca_file)
=======
    profiler = TLSProfiler('localhost', 'modern')
>>>>>>> d316b0d7
    print(profiler.run())<|MERGE_RESOLUTION|>--- conflicted
+++ resolved
@@ -1,16 +1,10 @@
 from typing import Tuple
 from cryptography.hazmat.primitives.asymmetric import rsa, ec, ed25519, ed448, dsa
-<<<<<<< HEAD
-import requests
-import logging
-
-from nassl.key_exchange_info import DhKeyExchangeInfo
-=======
 from cryptography.x509.base import Certificate
 import requests
 import logging
 
->>>>>>> d316b0d7
+from nassl.key_exchange_info import DhKeyExchangeInfo
 from sslyze.server_connectivity_tester import ServerConnectivityTester, ServerConnectivityError
 from sslyze.plugins.openssl_cipher_suites_plugin import *
 from sslyze.plugins.certificate_info_plugin import CertificateInfoScanCommand, CertificateInfoScanResult
@@ -20,6 +14,7 @@
 from sslyze.plugins.heartbleed_plugin import HeartbleedScanCommand
 from sslyze.plugins.openssl_ccs_injection_plugin import OpenSslCcsInjectionScanCommand
 
+
 log = logging.getLogger('tlsprofiler')
 
 
@@ -44,7 +39,7 @@
 class TLSProfiler:
     PROFILES_URL = 'https://ssl-config.mozilla.org/guidelines/5.3.json'
     PROFILES = None
-    
+
     SCAN_COMMANDS = {
         "SSLv2": Sslv20ScanCommand,
         "SSLv3": Sslv30ScanCommand,
@@ -67,7 +62,7 @@
             log.info(f"Loaded version {TLSProfiler.PROFILES['version']} of the Mozilla TLS configuration recommendations.")
 
         self.target_profile = TLSProfiler.PROFILES['configurations'][target_profile_name]
-            
+
         self.scanner = SynchronousScanner()
         try:
             server_tester = ServerConnectivityTester(
@@ -86,24 +81,15 @@
         if self.server_info is None:
             return
 
-<<<<<<< HEAD
-        pub_key_type, certificate_validation_errors = self.check_certificate()
+        validation_errors, cert_profile_error, pub_key_type = self.check_certificate()
         hsts_errors = self.check_hsts_age()
-=======
-        validation_error, cert_profile_error, pub_key_type = self.check_certificate()
->>>>>>> d316b0d7
         self.scan_supported_ciphers_and_protocols()
         profile_errors = self.check_server_matches_profile(pub_key_type)
         vulnerability_errors = self.check_vulnerabilities()
 
         return TLSProfilerResult(
-<<<<<<< HEAD
-            certificate_validation_errors,
-            profile_errors + hsts_errors,
-=======
-            validation_error,
-            profile_errors + cert_profile_error,
->>>>>>> d316b0d7
+            validation_errors,
+            profile_errors + hsts_errors + cert_profile_error,
             vulnerability_errors,
         )
 
@@ -189,7 +175,6 @@
 
         return errors
 
-<<<<<<< HEAD
     def check_cipher_suites_and_order(self, pub_key_type: str) -> List[str]:
         errors = []
 
@@ -208,11 +193,6 @@
                 # check if the client chooses the cipher suite
                 if not self.target_profile['server_preferred_order'] and self.server_preferred_order[protocol]:
                     errors.append(f"client must choose the cipher suite, not the server (Protocol {protocol})")
-=======
-        # match supported cipher suites
-        allowed_ciphers = set(self.target_profile['ciphersuites'] + self.target_profile['ciphers']['openssl'])
-        illegal_ciphers = self.supported_ciphers - allowed_ciphers
->>>>>>> d316b0d7
 
                 # check whether the servers preferred cipher suite preference is correct
                 if self.target_profile["server_preferred_order"] and self.server_preferred_order[protocol] and \
@@ -249,7 +229,6 @@
     def check_ecdh_and_dh(self) -> List[str]:
         errors = []
 
-<<<<<<< HEAD
         # match DHE and ECDHE parameters
         for (key_info, cipher) in self.supported_key_exchange:
             if isinstance(key_info, DhKeyExchangeInfo) and not self.target_profile['dh_param_size']:
@@ -276,8 +255,6 @@
 
         errors.extend(self.check_ecdh_and_dh())
 
-=======
->>>>>>> d316b0d7
         return errors
 
     def _cert_type_string(self, pub_key) -> str:
@@ -294,14 +271,6 @@
 
         return ""
 
-<<<<<<< HEAD
-    def check_certificate(self):
-        result = self.scan(CertificateInfoScanCommand())
-
-        cert = result.verified_certificate_chain[0]
-        pub_key = cert.public_key()
-        pub_key_type = self._cert_type_string(pub_key)
-=======
     def check_certificate_properties(self, certificate: Certificate, ocsp_stapling: bool) -> Tuple[List[str], str]:
         errors = []
 
@@ -338,7 +307,6 @@
 
     def check_certificate(self) -> Tuple[List[str], List[str], str]:
         result = self.scan(CertificateInfoScanCommand)  # type: CertificateInfoScanResult
->>>>>>> d316b0d7
 
         validation_errors = []
 
@@ -367,12 +335,8 @@
             validation_errors.append(f'Symantec legacy certificate found in chain.')
 
         if result.leaf_certificate_signed_certificate_timestamps_count < 2:
-<<<<<<< HEAD
-            errors.append(f'Not enought SCTs in certificate, only found {result.leaf_certificate_signed_certificate_timestamps_count}.')
-=======
             validation_errors.append(
                 f'Not enought SCTs in certificate, only found {result.leaf_certificate_signed_certificate_timestamps_count}.')
->>>>>>> d316b0d7
 
         if len(validation_errors) == 0:
             log.debug(f"Certificate is ok")
@@ -381,11 +345,8 @@
             for error in validation_errors:
                 log.debug(f"  → {error}")
 
-<<<<<<< HEAD
-        return pub_key_type, errors
-=======
         return validation_errors, profile_errors, pub_key_type
->>>>>>> d316b0d7
+
 
     def check_vulnerabilities(self):
         errors = []
@@ -412,10 +373,6 @@
 
 
 if __name__ == "__main__":
-<<<<<<< HEAD
     ca_file = "../../tlsprofiler_test/tests/certificates/rsa_ca_cert.pem"
     profiler = TLSProfiler('old.dev.intranet', 'old', ca_file)
-=======
-    profiler = TLSProfiler('localhost', 'modern')
->>>>>>> d316b0d7
     print(profiler.run())